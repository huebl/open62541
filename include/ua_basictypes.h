--- conflicted
+++ resolved
@@ -163,7 +163,6 @@
 UA_Int32 TYPE##_copy(TYPE const *src, TYPE *dst) {return TYPE_AS##_copy((TYPE_AS*) src,(TYPE_AS*)dst); \
 }
 
-<<<<<<< HEAD
 #define UA_TYPE_METHOD_PROTOTYPES_AS_WOXML(TYPE, TYPE_AS) \
 	UA_TYPE_METHOD_CALCSIZE_AS(TYPE, TYPE_AS) \
 	UA_TYPE_METHOD_ENCODEBINARY_AS(TYPE, TYPE_AS) \
@@ -173,19 +172,10 @@
 	UA_TYPE_METHOD_INIT_AS(TYPE, TYPE_AS) \
 	UA_TYPE_METHOD_COPY_AS(TYPE, TYPE_AS)
 
-=======
->>>>>>> 418b701d
 #define UA_TYPE_METHOD_PROTOTYPES_AS(TYPE, TYPE_AS) \
 	UA_TYPE_METHOD_PROTOTYPES_AS_WOXML(TYPE, TYPE_AS) \
 	UA_TYPE_METHOD_DECODEXML_AS(TYPE, TYPE_AS)
 
-<<<<<<< HEAD
-#define UA_TYPE_METHOD_PROTOTYPES_AS(TYPE, TYPE_AS) \
-UA_TYPE_METHOD_PROTOTYPES_AS_WOXML(TYPE, TYPE_AS) \
-UA_TYPE_METHOD_DECODEXML_AS(TYPE, TYPE_AS)
-
-=======
->>>>>>> 418b701d
 #define UA_TYPE_METHOD_NEW_DEFAULT(TYPE) \
 UA_Int32 TYPE##_new(TYPE ** p) { \
 	UA_Int32 retval = UA_SUCCESS;\
@@ -231,55 +221,10 @@
 typedef float UA_IntegerId;
 UA_TYPE_METHOD_PROTOTYPES (UA_IntegerId)
 
-<<<<<<< HEAD
 /** @brief String Object
  *
  *  String - Part: 6, Chapter: 5.2.2.4, Page: 16
  */
-=======
-typedef struct UA_VTable {
-	UA_UInt32 ns0Id;
-	UA_Int32 (*calcSize)(void const * ptr);
-	UA_Int32 (*decodeBinary)(UA_ByteString const * src, UA_Int32* pos, void* dst);
-	UA_Int32 (*encodeBinary)(void const * src, UA_Int32* pos, UA_ByteString* dst);
-	UA_Int32 (*init)(void * p);
-	UA_Int32 (*new)(void ** p);
-	UA_Int32 (*copy)(void const *src,void *dst);
-	UA_Int32 (*delete)(void * p);
-	UA_UInt32 memSize; // size of the struct only in memory (no dynamic components)
-	UA_Byte* name;
-} UA_VTable;
-
-/* VariantBinaryEncoding - Part: 6, Chapter: 5.2.2.16, Page: 22 */
-enum UA_VARIANT_ENCODINGMASKTYPE_enum {
-	UA_VARIANT_ENCODINGMASKTYPE_TYPEID_MASK = 0x3F,	// bits 0:5
-	UA_VARIANT_ENCODINGMASKTYPE_DIMENSIONS = (0x01 << 6), // bit 6
-	UA_VARIANT_ENCODINGMASKTYPE_ARRAY = ( 0x01 << 7) // bit 7
-};
-
-typedef struct UA_Variant {
-	UA_VTable* vt;		// internal entry into vTable
-	UA_Byte encodingMask; 	// Type of UA_Variant_EncodingMaskType_enum
-	UA_Int32 arrayLength;	// total number of elements
-	UA_Int32 arrayDimensionsLength;
-	UA_Int32 **arrayDimensions;
-	void** data;
-} UA_Variant;
-UA_TYPE_METHOD_PROTOTYPES (UA_Variant)
-
-UA_Int32 UA_Variant_copySetValue(UA_Variant *v, UA_Int32 type, const void* data);
-UA_Int32 UA_Variant_copySetArray(UA_Variant *v, UA_Int32 type_id, UA_Int32 arrayLength, UA_UInt32 elementSize, const void* array);
-
-/**
-   @brief Functions UA_Variant_borrowSetValue and ..Array allow to define
- variants whose payload will not be deleted. This is achieved by a second
- vtable. The functionality can be used e.g. when UA_VariableNodes point into a
- "father" structured object that is stored in an UA_VariableNode itself. */
-UA_Int32 UA_Variant_borrowSetValue(UA_Variant *v, UA_Int32 type, const void* data); // Take care not to free the data before the variant.
-UA_Int32 UA_Variant_borrowSetArray(UA_Variant *v, UA_Int32 type, UA_Int32 arrayLength, const void* data); // Take care not to free the data before the variant.
-
-/* String - Part: 6, Chapter: 5.2.2.4, Page: 16 */
->>>>>>> 418b701d
 typedef struct UA_String {
 	UA_Int32 	length;
 	UA_Byte*	data;
@@ -449,7 +394,6 @@
 } XML_Stack;
 
 typedef struct UA_VTable {
-	UA_Byte* name;
 	UA_UInt32 ns0Id;
 	UA_Int32 (*calcSize)(void const * ptr);
 	UA_Int32 (*decodeBinary)(UA_ByteString const * src, UA_Int32* pos, void* dst);
@@ -460,6 +404,7 @@
 	UA_Int32 (*copy)(void const *src,void *dst);
 	UA_Int32 (*delete)(void * p);
 	UA_UInt32 memSize; // size of the struct only in memory (no dynamic components)
+	UA_Byte* name;
 } UA_VTable;
 
 /* VariantBinaryEncoding - Part: 6, Chapter: 5.2.2.16, Page: 22 */

from __future__ import print_function
import sys
from collections import OrderedDict
import re
from lxml import etree

if len(sys.argv) != 3:
    print("Usage: python generate_builtin.py <path/to/Opc.Ua.Types.bsd> <outfile w/o extension>", file=sys.stdout)
    exit(0)

# types that are coded manually 
exclude_types = set(["Boolean", "SByte", "Byte", "Int16", "UInt16", "Int32", "UInt32",
                    "Int64", "UInt64", "Float", "Double", "String", "DateTime", "Guid",
                    "ByteString", "XmlElement", "NodeId", "ExpandedNodeId", "StatusCode", 
                    "QualifiedName", "LocalizedText", "ExtensionObject", "DataValue",
                     "Variant", "DiagnosticInfo", "IntegerId"])

elementary_size = dict()
elementary_size["Boolean"] = 1;
elementary_size["SByte"] = 1;
elementary_size["Byte"] = 1;
elementary_size["Int16"] = 2;
elementary_size["UInt16"] = 2;
elementary_size["Int32"] = 4;
elementary_size["UInt32"] = 4;
elementary_size["Int64"] = 8;
elementary_size["UInt64"] = 8;
elementary_size["Float"] = 4;
elementary_size["Double"] = 8;
elementary_size["DateTime"] = 8;
elementary_size["StatusCode"] = 4;

# indefinite_types = ["NodeId", "ExpandedNodeId", "QualifiedName", "LocalizedText", "ExtensionObject", "DataValue", "Variant", "DiagnosticInfo"]
indefinite_types = ["ExpandedNodeId", "QualifiedName", "ExtensionObject", "DataValue", "Variant", "DiagnosticInfo"]
enum_types = []
structured_types = []
                   
# indefinite types cannot be directly contained in a record as they don't have a definite size
printed_types = exclude_types # types that were already printed and which we can use in the structures to come

# types we do not want to autogenerate
def skipType(name):
    if name in exclude_types:
        return True
    if re.search("NodeId$", name) != None:
        return True
    return False

def stripTypename(tn):
    return tn[tn.find(":")+1:]

def camlCase2AdaCase(item):
    (newitem, n) = re.subn("(?<!^)(?<![A-Z])([A-Z])", "_\\1", item)
    return newitem
    
def camlCase2CCase(item):
    if item in ["Float","Double"]:
        return "my" + item
    return item[:1].lower() + item[1:] if item else ''

# are the prerequisites in place? if not, postpone.
def printableStructuredType(element):
    for child in element:
        if child.tag == "{http://opcfoundation.org/BinarySchema/}Field":
            typename = stripTypename(child.get("TypeName"))
            if typename not in printed_types:
                return False
    return True

# There three types of types in the bsd file:
# StructuredType, EnumeratedType OpaqueType

def createEnumerated(element):
    valuemap = OrderedDict()
    name = "UA_" + element.get("Name")
    enum_types.append(name)
    print("\n/*** " + name + " ***/", end='\n', file=fh)
    for child in element:
        if child.tag == "{http://opcfoundation.org/BinarySchema/}Documentation":
            print("/* " + child.text + " */", end='\n', file=fh)
        if child.tag == "{http://opcfoundation.org/BinarySchema/}EnumeratedValue":
            valuemap[name + "_" + child.get("Name")] = child.get("Value")
    valuemap = OrderedDict(sorted(valuemap.iteritems(), key=lambda (k,v): int(v)))
    print("typedef UA_UInt32 " + name + ";", end='\n', file=fh);
    print("enum " + name + "_enum { \n\t" + ",\n\t".join(map(lambda (key, value) : key + " = " + value, valuemap.iteritems())) + "\n};", end='\n', file=fh)
    print("UA_TYPE_METHOD_PROTOTYPES (" + name + ")", end='\n', file=fh)
    print("UA_TYPE_METHOD_CALCSIZE_AS("+name+", UA_UInt32)", end='\n', file=fc)
    print("UA_TYPE_METHOD_ENCODE_AS("+name+", UA_UInt32)", end='\n', file=fc)
    print("UA_TYPE_METHOD_DECODE_AS("+name+", UA_UInt32)", end='\n', file=fc)
    print("UA_TYPE_METHOD_DELETE_AS("+name+", UA_UInt32)", end='\n', file=fc)
    print("UA_TYPE_METHOD_DELETEMEMBERS_AS("+name+", UA_UInt32)\n", end='\n', file=fc)
    
    return
    
def createStructured(element):
    valuemap = OrderedDict()
    name = "UA_" + element.get("Name")
    print("\n/*** " + name + " ***/", end='\n', file=fh)

    lengthfields = set()
    for child in element:
        if child.get("LengthField"):
            lengthfields.add(child.get("LengthField"))
    
    for child in element:
        if child.tag == "{http://opcfoundation.org/BinarySchema/}Documentation":
            print("/* " + child.text + " */", end='\n', file=fh)
        elif child.tag == "{http://opcfoundation.org/BinarySchema/}Field":
            if child.get("Name") in lengthfields:
                continue
            childname = camlCase2CCase(child.get("Name"))
            #if childname in printed_types:
            #    childname = childname + "_Value" # attributes may not have the name of a type
            typename = stripTypename(child.get("TypeName"))
            if typename in structured_types:
                valuemap[childname] = typename + "*"
            elif typename in indefinite_types:
                valuemap[childname] = typename + "*"
            elif child.get("LengthField"):
                valuemap[childname] = typename + "**"
            else:
                valuemap[childname] = typename

    # if "Response" in name[len(name)-9:]:
    #    print("type " + name + " is new Response_Base with "),
    # elif "Request" in name[len(name)-9:]:
    #    print ("type " + name + " is new Request_Base with "),
    # else:
    #    print ("type " + name + " is new UA_Builtin with "),
    print("typedef struct T_" + name + " {", end='\n', file=fh)
    if len(valuemap) > 0:
        for n,t in valuemap.iteritems():
            if t.find("**") != -1:
<<<<<<< HEAD
	        print("\t" + "Int32 " + n + "Size;", end='\n', file=fh)
=======
	        print("\t" + "UA_UInt32 " + n + "_size;", end='\n', file=fh)
>>>>>>> dcf3c4a7
            print("\t" + "UA_" + t + " " + n + ";", end='\n', file=fh)
    else:
        print("\t/* null record */", end='\n', file=fh)
        print("\tUA_Int32 NullRecord; /* avoiding warnings */", end='\n', file=fh)
    print("} " + name + ";", end='\n', file=fh)

    print("UA_Int32 " + name + "_calcSize(" + name + " const * ptr);", end='\n', file=fh)
    print("UA_Int32 " + name + "_encode(" + name + " const * src, UA_Int32* pos, char* dst);", end='\n', file=fh)
    print("UA_Int32 " + name + "_decode(char const * src, UA_UInt32* pos, " + name + "* dst);", end='\n', file=fh)

    if "Response" in name[len(name)-9:]:
		#Sten: not sure how to get it, actually we need to solve it on a higher level
        #print("UA_Int32 "  + name + "_calcSize(" + name + " const * ptr) {\n\treturn UA_ResponseHeader_getSize()", end='', file=fc)
		print("UA_Int32 "  + name + "_calcSize(" + name + " const * ptr) {\n\treturn 0", end='', file=fc)  
    elif "Request" in name[len(name)-9:]:
		#Sten: dito
        #print("UA_Int32 "  + name + "_calcSize(" + name + " const * ptr) {\n\treturn UA_RequestHeader_getSize()", end='', file=fc) 
		print("UA_Int32 "  + name + "_calcSize(" + name + " const * ptr) {\n\treturn 0", end='', file=fc) 
    else:
	# code 
        print("UA_Int32 "  + name + "_calcSize(" + name + " const * ptr) {\n\treturn 0", end='', file=fc)

    # code _calcSize
    for n,t in valuemap.iteritems():
        if t in elementary_size:
            print('\n\t + sizeof(UA_' + t + ") // " + n, end='', file=fc)
        else:
            if t in enum_types:
                print('\n\t + 4 //' + n, end='', file=fc) # enums are all 32 bit
            elif t.find("**") != -1:
		print("\n\t + 4 //" + n + "_size", end='', file=fc),
		print("\n\t + UA_Array_calcSize(ptr->" + n + "_size, UA_" + t[0:t.find("*")].upper() + ", (void const**) ptr->" + n +")", end='', file=fc)
            elif t.find("*") != -1:
                print('\n\t + ' + "UA_" + t[0:t.find("*")] + "_calcSize(ptr->" + n + ')', end='', file=fc)
            else:
                print('\n\t + ' + "UA_" + t + "_calcSize(&(ptr->" + n + '))', end='', file=fc)

    print("\n\t;\n}\n", end='\n', file=fc)

    print("UA_Int32 "+name+"_encode("+name+" const * src, UA_Int32* pos, char* dst) {\n\tUA_Int32 retval = UA_SUCCESS;", end='\n', file=fc)
    # code _encode
    for n,t in valuemap.iteritems():
        if t in elementary_size:
            print('\tretval |= UA_'+t+'_encode(&(src->'+n+'),pos,dst);', end='\n', file=fc)
        else:
            if t in enum_types:
                print('\tretval |= UA_'+t+'_encode(&(src->'+n+'),pos,dst);', end='\n', file=fc)
            elif t.find("**") != -1:
                print('\tretval |= UA_Int32_encode(&(src->'+n+'Size),pos,dst); // encode size', end='\n', file=fc)
		print("\tretval |= UA_Array_encode((void const**) (src->"+n+"),src->"+n+"Size, UA_" + t[0:t.find("*")].upper()+",pos,dst);", end='\n', file=fc)
            elif t.find("*") != -1:
                print('\tretval |= UA_' + t[0:t.find("*")] + "_encode(src->" + n + ',pos,dst);', end='\n', file=fc)
            else:
                print('\tretval |= UA_'+t+"_encode(&(src->"+n+"),pos,dst);", end='\n', file=fc)
    print("\treturn retval;\n}\n", end='\n', file=fc)

    print("UA_Int32 "+name+"_decode(char const * src, UA_UInt32* pos, " + name + "* dst) {\n\tUA_Int32 retval = UA_SUCCESS;", end='\n', file=fc)
    # code _decode
    for n,t in valuemap.iteritems():
        if t in elementary_size:
            print('\tretval |= UA_'+t+'_decode(src,pos,&(dst->'+n+'));', end='\n', file=fc)
        else:
            if t in enum_types:
                print('\tretval |= UA_'+t+'_decode(src,pos,&(dst->'+n+'));', end='\n', file=fc)
            elif t.find("**") != -1:
                print('\tretval |= UA_Int32_decode(src,pos,&(dst->'+n+'Size)); // decode size', end='\n', file=fc)
		print("\tretval |= UA_Array_decode(src,dst->"+n+"Size, UA_" + t[0:t.find("*")].upper()+",pos,(void const**) (dst->"+n+"));", end='\n', file=fc) #not tested
            elif t.find("*") != -1:
                print('\tretval |= UA_' + t[0:t.find("*")] + "_decode(src,pos,dst->"+ n +");", end='\n', file=fc)
            else:
                print('\tretval |= UA_'+t+"_decode(src,pos,&(dst->"+n+"));", end='\n', file=fc)
    print("\treturn retval;\n}\n", end='\n', file=fc)
        
def createOpaque(element):
    name = "UA_" + element.get("Name")
    print("\n/*** " + name + " ***/", end='\n', file=fh)
    for child in element:
        if child.tag == "{http://opcfoundation.org/BinarySchema/}Documentation":
            print("/* " + child.text + " */", end='\n', file=fh)

    print("typedef UA_ByteString " + name + ";", end='\n', file=fh)
    print("UA_TYPE_METHOD_PROTOTYPES (" + name + ")", end='\n', file=fh)
    print("UA_TYPE_METHOD_CALCSIZE_AS("+name+", UA_ByteString)", end='\n', file=fc)
    print("UA_TYPE_METHOD_ENCODE_AS("+name+", UA_ByteString)", end='\n', file=fc)
    print("UA_TYPE_METHOD_DECODE_AS("+name+", UA_ByteString)", end='\n', file=fc)
    print("UA_TYPE_METHOD_DELETE_AS("+name+", UA_ByteString)", end='\n', file=fc)
    print("UA_TYPE_METHOD_DELETEMEMBERS_AS("+name+", UA_ByteString)\n", end='\n', file=fc)
    return

ns = {"opc": "http://opcfoundation.org/BinarySchema/"}
tree = etree.parse(sys.argv[1])
types = tree.xpath("/opc:TypeDictionary/*[not(self::opc:Import)]", namespaces=ns)

fh = open(sys.argv[2] + ".h",'w');
fc = open(sys.argv[2] + ".c",'w');
print('#include "' + sys.argv[2] + '.h"', end='\n', file=fc);

# types for which we create a vector type
arraytypes = set()
fields = tree.xpath("//opc:Field", namespaces=ns)
for field in fields:
    if field.get("LengthField"):
        arraytypes.add(stripTypename(field.get("TypeName")))

deferred_types = OrderedDict()

print('#ifndef OPCUA_H_', end='\n', file=fh)
print('#define OPCUA_H_', end='\n', file=fh)
print('#include "opcua_basictypes.h"', end='\n', file=fh)
print('#include "opcua_namespace_0.h"', end='\n', file=fh);

for element in types:
    name = element.get("Name")
    if skipType(name):
        continue
        
    if element.tag == "{http://opcfoundation.org/BinarySchema/}EnumeratedType":
        createEnumerated(element)
        printed_types.add(name)
    elif element.tag == "{http://opcfoundation.org/BinarySchema/}StructuredType":
        if printableStructuredType(element):
            createStructured(element)
            structured_types.append(name)
            printed_types.add(name)
        else: # the record contains types that were not yet detailed
            deferred_types[name] = element
            continue
    elif element.tag == "{http://opcfoundation.org/BinarySchema/}OpaqueType":
        createOpaque(element)
        printed_types.add(name)

    #if name in arraytypes:
    #    print "package ListOf" + name + " is new Types.Arrays.UA_Builtin_Arrays(" + name + ");\n"

for name, element in deferred_types.iteritems():
    createStructured(element)
    # if name in arraytypes:
    #    print "package ListOf" + name + " is new Types.Arrays.UA_Builtin_Arrays(" + name + ");\n"

print('#endif /* OPCUA_H_ */', end='\n', file=fh)
fh.close()
fc.close()
<|MERGE_RESOLUTION|>--- conflicted
+++ resolved
@@ -131,11 +131,7 @@
     if len(valuemap) > 0:
         for n,t in valuemap.iteritems():
             if t.find("**") != -1:
-<<<<<<< HEAD
-	        print("\t" + "Int32 " + n + "Size;", end='\n', file=fh)
-=======
-	        print("\t" + "UA_UInt32 " + n + "_size;", end='\n', file=fh)
->>>>>>> dcf3c4a7
+	        print("\t" + "UA_Int32 " + n + "Size;", end='\n', file=fh)
             print("\t" + "UA_" + t + " " + n + ";", end='\n', file=fh)
     else:
         print("\t/* null record */", end='\n', file=fh)
@@ -144,7 +140,7 @@
 
     print("UA_Int32 " + name + "_calcSize(" + name + " const * ptr);", end='\n', file=fh)
     print("UA_Int32 " + name + "_encode(" + name + " const * src, UA_Int32* pos, char* dst);", end='\n', file=fh)
-    print("UA_Int32 " + name + "_decode(char const * src, UA_UInt32* pos, " + name + "* dst);", end='\n', file=fh)
+    print("UA_Int32 " + name + "_decode(char const * src, UA_Int32* pos, " + name + "* dst);", end='\n', file=fh)
 
     if "Response" in name[len(name)-9:]:
 		#Sten: not sure how to get it, actually we need to solve it on a higher level
@@ -153,10 +149,10 @@
     elif "Request" in name[len(name)-9:]:
 		#Sten: dito
         #print("UA_Int32 "  + name + "_calcSize(" + name + " const * ptr) {\n\treturn UA_RequestHeader_getSize()", end='', file=fc) 
-		print("UA_Int32 "  + name + "_calcSize(" + name + " const * ptr) {\n\treturn 0", end='', file=fc) 
+		print("Int32 "  + name + "_calcSize(" + name + " const * ptr) {\n\treturn 0", end='', file=fc) 
     else:
 	# code 
-        print("UA_Int32 "  + name + "_calcSize(" + name + " const * ptr) {\n\treturn 0", end='', file=fc)
+        print("Int32 "  + name + "_calcSize(" + name + " const * ptr) {\n\treturn 0", end='', file=fc)
 
     # code _calcSize
     for n,t in valuemap.iteritems():
@@ -166,8 +162,8 @@
             if t in enum_types:
                 print('\n\t + 4 //' + n, end='', file=fc) # enums are all 32 bit
             elif t.find("**") != -1:
-		print("\n\t + 4 //" + n + "_size", end='', file=fc),
-		print("\n\t + UA_Array_calcSize(ptr->" + n + "_size, UA_" + t[0:t.find("*")].upper() + ", (void const**) ptr->" + n +")", end='', file=fc)
+		print("\n\t + 4 //" + n + "Size", end='', file=fc),
+		print("\n\t + UA_Array_calcSize(ptr->" + n + "Size, UA_" + t[0:t.find("*")].upper() + ", (void const**) ptr->" + n +")", end='', file=fc)
             elif t.find("*") != -1:
                 print('\n\t + ' + "UA_" + t[0:t.find("*")] + "_calcSize(ptr->" + n + ')', end='', file=fc)
             else:
@@ -192,7 +188,7 @@
                 print('\tretval |= UA_'+t+"_encode(&(src->"+n+"),pos,dst);", end='\n', file=fc)
     print("\treturn retval;\n}\n", end='\n', file=fc)
 
-    print("UA_Int32 "+name+"_decode(char const * src, UA_UInt32* pos, " + name + "* dst) {\n\tUA_Int32 retval = UA_SUCCESS;", end='\n', file=fc)
+    print("Int32 "+name+"_decode(char const * src, UA_UInt32* pos, " + name + "* dst) {\n\tUA_Int32 retval = UA_SUCCESS;", end='\n', file=fc)
     # code _decode
     for n,t in valuemap.iteritems():
         if t in elementary_size:

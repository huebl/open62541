#ifndef __NAMESPACE_H__
#define __NAMESPACE_H__

#include "ua_basictypes.h"
#include "opcua.h"
#include "ua_list.h"

#ifdef MULTITHREADING
#define _XOPEN_SOURCE 500
#define __USE_UNIX98
#include <pthread.h>
typedef struct pthread_rwlock_t Namespace_Lock;
#else
typedef void Namespace_Lock;
#endif

static inline void Namespace_Lock_release(Namespace_Lock * lock) {
#ifdef MULTITHREADING
	pthread_rwlock_unlock((pthread_rwlock_t *) lock);
#endif
}

/* Poor-man's transactions: If we need multiple locks and at least one of them is a writelock
   ("transaction"), a deadlock can be introduced in conjunction with a second thread.

   Convention: All nodes in a transaction (read and write) must be locked before the first write.
   If one write-lock cannot be acquired immediately, bail out and restart the transaction. A
   Namespace_TransactionContext is currently only a linked list of the acquired locks. More advanced
   transaction mechanisms will be established once the runtime behavior can be observed. */
typedef UA_list_List Namespace_TransactionContext;
UA_Int32 Namespace_TransactionContext_init(Namespace_TransactionContext * tc);

/* Each namespace is a hash-map of NodeIds to Nodes. Every entry in the hashmap consists of a
   pointer to a read-write lock and a pointer to the Node. */
typedef struct Namespace_Entry_T {
#ifdef MULTITHREADING
	Namespace_Lock *lock;	/* locks are heap-allocated */
#endif
	UA_Node *node;
} Namespace_Entry;

typedef struct Namespace_T {
	UA_Int32 namespaceId;
	UA_String namespaceUri;
<<<<<<< HEAD
	ns_entry *entries;
	uint32_t size;
	uint32_t count;
	uint32_t sizePrimeIndex; /* Current size, as an index into the table of primes.  */
} namespace;

UA_Int32 create_ns(namespace **result, uint32_t size);
void empty_ns(namespace *ns);
void delete_ns(namespace *ns);
UA_Int32 insert_node(namespace *ns, UA_Node *node);
UA_Int32 get_node(namespace const *ns, const UA_NodeId *nodeid, UA_Node const ** result, ns_lock ** lock);
UA_Int32 get_writable_node(namespace const *ns, const UA_NodeId *nodeid, UA_Node **result, ns_lock ** lock); // use only for _single_ writes.
UA_Int32 get_tc_node(namespace *ns, transaction_context *tc, const UA_NodeId *nodeid, UA_Node ** const result, ns_lock ** lock);
UA_Int32 get_tc_writable_node(namespace *ns, transaction_context *tc, const UA_NodeId *nodeid, UA_Node **result, ns_lock ** lock); // use only for _single_ writes.

typedef void (*node_visitor)(UA_Node const * node);
UA_Int32 iterate_ns(const namespace *ns, node_visitor visitor);

// inline void release_node(ns_lock *lock);
// portable solution, see http://www.greenend.org.uk/rjk/tech/inline.html
static inline void release_node(ns_lock *lock) {
#ifdef MULTITHREADING
	pthread_rwlock_unlock((pthread_rwlock_t *)lock);
#endif
}
void delete_node(namespace *ns, UA_NodeId *nodeid);

/* Internal */
typedef UA_UInt32 hash_t;
static hash_t hash_string(const UA_Byte * data, UA_Int32 len);
static hash_t hash(const UA_NodeId *n);

static unsigned int higher_prime_index (unsigned long n);
static inline hash_t mod_1(hash_t x, hash_t y, hash_t inv, int shift);
static inline hash_t mod(hash_t hash, const namespace *ns);
static inline hash_t htab_mod_m2(hash_t hash, const namespace *ns);
static inline void clear_slot(namespace *ns, ns_entry *slot);
static void clear_ns(namespace *ns);
static UA_Int32 find_slot(const namespace *ns, ns_entry **slot, const UA_NodeId *nodeid);
static ns_entry * find_empty_slot(const namespace *ns, hash_t hash);
static UA_Int32 expand(namespace *ns);

/* We store UA_MethodNode_Callback instead of UA_MethodNode in the namespace.
   Pointer casting to UA_MethodNode is possible since pointers point to the
   first element anyway. */
typedef struct UA_MethodNode_Callback_T {
	UA_MethodNode *method_node;
	UA_Int32 (*method_callback)(UA_list_List *input_args, UA_list_List *output_args);
} UA_MethodNode_Callback;
=======
	Namespace_Entry *entries;
	UA_UInt32 size;
	UA_UInt32 count;
	UA_UInt32 sizePrimeIndex;	/* Current size, as an index into the table of primes.  */
} Namespace;

/** @brief Create a new namespace */
UA_Int32 Namespace_create(Namespace ** result, UA_UInt32 size);

/** @brief Delete all nodes in the namespace */
void Namespace_empty(Namespace * ns);

/** @brief Delete the namespace and all nodes in it */
void Namespace_delete(Namespace * ns);

/** @brief Insert a new node into the namespace */
UA_Int32 Namespace_insert(Namespace * ns, UA_Node * node);

/** @brief Remove a node from the namespace */
void Namespace_remove(Namespace * ns, UA_NodeId * nodeid);

/** @brief Retrieve a node (read-only) from the namespace. Nodes are identified
	by their NodeId. After the Node is no longer used, the lock needs to be
	released. */
UA_Int32 Namespace_get(Namespace const *ns, const UA_NodeId * nodeid, UA_Node const **result, Namespace_Lock ** lock);

/** @brief Retrieve a node (read and write) from the namespace. Nodes are
	identified by their NodeId. After the Node is no longer used, the lock needs
	to be released. */
UA_Int32 Namespace_getWritable(Namespace const *ns, const UA_NodeId * nodeid, UA_Node ** result, Namespace_Lock ** lock);

/** @brief Retrieve a node (read-only) as part of a transaction. If multiples
	nodes are to be retrieved as part of a transaction, the transaction context
	needs to be specified. */
UA_Int32 Namespace_transactionGet(Namespace * ns, Namespace_TransactionContext * tc, const UA_NodeId * nodeid, UA_Node ** const result, Namespace_Lock ** lock);

/** @brief Retrieve a node (read and write) as part of a transaction. If
	multiples nodes are to be retrieved as part of a transaction, the
	transaction context needs to be specified. */
UA_Int32 Namespace_transactionGetWritable(Namespace * ns, Namespace_TransactionContext * tc, const UA_NodeId * nodeid, UA_Node ** result, Namespace_Lock ** lock);

typedef void (*Namespace_nodeVisitor) (UA_Node const *node);

/** @brief Iterate over all nodes in a namespace */
UA_Int32 Namespace_iterate(const Namespace * ns, Namespace_nodeVisitor visitor);
>>>>>>> 8790852c

#endif /* __NAMESPACE_H */<|MERGE_RESOLUTION|>--- conflicted
+++ resolved
@@ -42,57 +42,6 @@
 typedef struct Namespace_T {
 	UA_Int32 namespaceId;
 	UA_String namespaceUri;
-<<<<<<< HEAD
-	ns_entry *entries;
-	uint32_t size;
-	uint32_t count;
-	uint32_t sizePrimeIndex; /* Current size, as an index into the table of primes.  */
-} namespace;
-
-UA_Int32 create_ns(namespace **result, uint32_t size);
-void empty_ns(namespace *ns);
-void delete_ns(namespace *ns);
-UA_Int32 insert_node(namespace *ns, UA_Node *node);
-UA_Int32 get_node(namespace const *ns, const UA_NodeId *nodeid, UA_Node const ** result, ns_lock ** lock);
-UA_Int32 get_writable_node(namespace const *ns, const UA_NodeId *nodeid, UA_Node **result, ns_lock ** lock); // use only for _single_ writes.
-UA_Int32 get_tc_node(namespace *ns, transaction_context *tc, const UA_NodeId *nodeid, UA_Node ** const result, ns_lock ** lock);
-UA_Int32 get_tc_writable_node(namespace *ns, transaction_context *tc, const UA_NodeId *nodeid, UA_Node **result, ns_lock ** lock); // use only for _single_ writes.
-
-typedef void (*node_visitor)(UA_Node const * node);
-UA_Int32 iterate_ns(const namespace *ns, node_visitor visitor);
-
-// inline void release_node(ns_lock *lock);
-// portable solution, see http://www.greenend.org.uk/rjk/tech/inline.html
-static inline void release_node(ns_lock *lock) {
-#ifdef MULTITHREADING
-	pthread_rwlock_unlock((pthread_rwlock_t *)lock);
-#endif
-}
-void delete_node(namespace *ns, UA_NodeId *nodeid);
-
-/* Internal */
-typedef UA_UInt32 hash_t;
-static hash_t hash_string(const UA_Byte * data, UA_Int32 len);
-static hash_t hash(const UA_NodeId *n);
-
-static unsigned int higher_prime_index (unsigned long n);
-static inline hash_t mod_1(hash_t x, hash_t y, hash_t inv, int shift);
-static inline hash_t mod(hash_t hash, const namespace *ns);
-static inline hash_t htab_mod_m2(hash_t hash, const namespace *ns);
-static inline void clear_slot(namespace *ns, ns_entry *slot);
-static void clear_ns(namespace *ns);
-static UA_Int32 find_slot(const namespace *ns, ns_entry **slot, const UA_NodeId *nodeid);
-static ns_entry * find_empty_slot(const namespace *ns, hash_t hash);
-static UA_Int32 expand(namespace *ns);
-
-/* We store UA_MethodNode_Callback instead of UA_MethodNode in the namespace.
-   Pointer casting to UA_MethodNode is possible since pointers point to the
-   first element anyway. */
-typedef struct UA_MethodNode_Callback_T {
-	UA_MethodNode *method_node;
-	UA_Int32 (*method_callback)(UA_list_List *input_args, UA_list_List *output_args);
-} UA_MethodNode_Callback;
-=======
 	Namespace_Entry *entries;
 	UA_UInt32 size;
 	UA_UInt32 count;
@@ -138,6 +87,5 @@
 
 /** @brief Iterate over all nodes in a namespace */
 UA_Int32 Namespace_iterate(const Namespace * ns, Namespace_nodeVisitor visitor);
->>>>>>> 8790852c
 
 #endif /* __NAMESPACE_H */
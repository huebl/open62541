--- conflicted
+++ resolved
@@ -48,18 +48,13 @@
         *responseType = &UA_TYPES[UA_TYPES_FINDSERVERSRESPONSE];
         *requiresSession = false;
         break;
-<<<<<<< HEAD
 #ifdef UA_ENABLE_DISCOVERY
-    case UA_NS0ID_REGISTERSERVERREQUEST:
+    case UA_NS0ID_REGISTERSERVERREQUEST_ENCODING_DEFAULTBINARY:
         *service = (UA_Service)Service_RegisterServer;
         *requestType = &UA_TYPES[UA_TYPES_REGISTERSERVERREQUEST];
         *responseType = &UA_TYPES[UA_TYPES_REGISTERSERVERRESPONSE];
         break;
 #endif
-    case UA_NS0ID_CREATESESSIONREQUEST:
-    case UA_NS0ID_CREATESESSIONREQUEST_ENCODING_DEFAULTXML:
-=======
->>>>>>> 2a97cc2f
     case UA_NS0ID_CREATESESSIONREQUEST_ENCODING_DEFAULTBINARY:
         *service = (UA_Service)Service_CreateSession;
         *requestType = &UA_TYPES[UA_TYPES_CREATESESSIONREQUEST];

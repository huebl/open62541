#include "ua_server_internal.h"
#include "ua_services.h"
#include "ua_statuscodes.h"
#include "ua_nodestore.h"
#include "ua_session.h"
#include "ua_util.h"

#define COPY_STANDARDATTRIBUTES do {                                       \
<<<<<<< HEAD
      if(attr.specifiedAttributes & UA_NODEATTRIBUTESMASK_DISPLAYNAME) {   \
        vnode->displayName = attr.displayName;                             \
        UA_LocalizedText_copy(&attr.displayName, &(vnode->displayName));   \
        UA_LocalizedText_init(&attr.displayName);                          \
      }                                                                    \
      if(attr.specifiedAttributes & UA_NODEATTRIBUTESMASK_DESCRIPTION) {   \
        UA_LocalizedText_copy(&attr.description, &(vnode->description));   \
        UA_LocalizedText_init(&attr.description);                          \
      }                                                                    \
      if(attr.specifiedAttributes & UA_NODEATTRIBUTESMASK_WRITEMASK)       \
        vnode->writeMask = attr.writeMask;                                 \
      if(attr.specifiedAttributes & UA_NODEATTRIBUTESMASK_USERWRITEMASK)   \
        vnode->userWriteMask = attr.userWriteMask;                         \
    } while(0)
=======
    if(attr.specifiedAttributes & UA_NODEATTRIBUTESMASK_DISPLAYNAME) {     \
        vnode->displayName = attr.displayName;                             \
        UA_LocalizedText_copy(&attr.displayName, &(vnode->displayName));   \
        UA_LocalizedText_init(&attr.displayName);                          \
    }                                                                      \
    if(attr.specifiedAttributes & UA_NODEATTRIBUTESMASK_DESCRIPTION) {     \
        UA_LocalizedText_copy(&attr.description, &(vnode->description));   \
        UA_LocalizedText_init(&attr.description);                          \
    }                                                                      \
    if(attr.specifiedAttributes & UA_NODEATTRIBUTESMASK_WRITEMASK)         \
        vnode->writeMask = attr.writeMask;                                 \
    if(attr.specifiedAttributes & UA_NODEATTRIBUTESMASK_USERWRITEMASK)     \
        vnode->userWriteMask = attr.userWriteMask;                         \
} while(0)
>>>>>>> 6b2e0c6c

static UA_StatusCode parseVariableNode(UA_ExtensionObject *attributes, UA_Node **new_node) {
    if(attributes->typeId.identifier.numeric !=
       UA_TYPES[UA_TYPES_VARIABLEATTRIBUTES].typeId.identifier.numeric + UA_ENCODINGOFFSET_BINARY)
        return UA_STATUSCODE_BADNODEATTRIBUTESINVALID;

    UA_VariableAttributes attr;
    size_t pos = 0;
    // todo return more informative error codes from decodeBinary
    if(UA_VariableAttributes_decodeBinary(&attributes->body, &pos, &attr) != UA_STATUSCODE_GOOD)
        return UA_STATUSCODE_BADNODEATTRIBUTESINVALID;

    UA_VariableNode *vnode = UA_VariableNode_new();
    if(!vnode) {
        UA_VariableAttributes_deleteMembers(&attr);
        return UA_STATUSCODE_BADOUTOFMEMORY;
    }

    // now copy all the attributes. This potentially removes them from the decoded attributes.
    COPY_STANDARDATTRIBUTES;
    if(attr.specifiedAttributes & UA_NODEATTRIBUTESMASK_ACCESSLEVEL)
        vnode->accessLevel = attr.accessLevel;
    if(attr.specifiedAttributes & UA_NODEATTRIBUTESMASK_USERACCESSLEVEL)
        vnode->userAccessLevel = attr.userAccessLevel;
    if(attr.specifiedAttributes & UA_NODEATTRIBUTESMASK_HISTORIZING)
        vnode->historizing = attr.historizing;
    if(attr.specifiedAttributes & UA_NODEATTRIBUTESMASK_MINIMUMSAMPLINGINTERVAL)
        vnode->minimumSamplingInterval = attr.minimumSamplingInterval;
    if(attr.specifiedAttributes & UA_NODEATTRIBUTESMASK_VALUERANK)
        vnode->valueRank = attr.valueRank;

    // don't use extra dimension spec. This comes from the value.
    /* if(attr.specifiedAttributes & UA_NODEATTRIBUTESMASK_ARRAYDIMENSIONS) { */
    /*     vnode->arrayDimensionsSize = attr.arrayDimensionsSize; */
    /*     vnode->arrayDimensions = attr.arrayDimensions; */
    /*     attr.arrayDimensionsSize = -1; */
    /*     attr.arrayDimensions = UA_NULL; */
    /* } */

    // don't use the extra type id. This comes from the value.
    /* if(attr.specifiedAttributes & UA_NODEATTRIBUTESMASK_DATATYPE || */
    /*    attr.specifiedAttributes & UA_NODEATTRIBUTESMASK_OBJECTTYPEORDATATYPE) { */
    /*     vnode->dataType = attr.dataType; */
    /*     UA_NodeId_init(&attr.dataType); */
    /* } */

    if(attr.specifiedAttributes & UA_NODEATTRIBUTESMASK_VALUE) {
        vnode->value.variant = attr.value;
        UA_Variant_init(&attr.value);
    }

    UA_VariableAttributes_deleteMembers(&attr);

    *new_node = (UA_Node*)vnode;
    return UA_STATUSCODE_GOOD;
}

static UA_StatusCode parseObjectNode(UA_ExtensionObject *attributes, UA_Node **new_node) {
    if(attributes->typeId.identifier.numeric !=
       UA_TYPES[UA_TYPES_OBJECTATTRIBUTES].typeId.identifier.numeric + UA_ENCODINGOFFSET_BINARY)
        return UA_STATUSCODE_BADNODEATTRIBUTESINVALID;

    UA_ObjectAttributes attr;
    size_t pos = 0;
    // todo return more informative error codes from decodeBinary
    if (UA_ObjectAttributes_decodeBinary(&attributes->body, &pos, &attr) != UA_STATUSCODE_GOOD)
        return UA_STATUSCODE_BADNODEATTRIBUTESINVALID;
    UA_ObjectNode *vnode = UA_ObjectNode_new();
    if(!vnode) {
        UA_ObjectAttributes_deleteMembers(&attr);
        return UA_STATUSCODE_BADOUTOFMEMORY;
    }

    // now copy all the attributes. This potentially removes them from the decoded attributes.
    COPY_STANDARDATTRIBUTES;
    if(attr.specifiedAttributes & UA_NODEATTRIBUTESMASK_EVENTNOTIFIER)
      vnode->eventNotifier = attr.eventNotifier;
    UA_ObjectAttributes_deleteMembers(&attr);
    *new_node = (UA_Node*) vnode;
    return UA_STATUSCODE_GOOD;
}

static UA_StatusCode parseReferenceTypeNode(UA_ExtensionObject *attributes, UA_Node **new_node) {
    UA_ReferenceTypeAttributes attr;
    size_t pos = 0;
    // todo return more informative error codes from decodeBinary
    if(UA_ReferenceTypeAttributes_decodeBinary(&attributes->body, &pos, &attr) != UA_STATUSCODE_GOOD)
        return UA_STATUSCODE_BADNODEATTRIBUTESINVALID;
    UA_ReferenceTypeNode *vnode = UA_ReferenceTypeNode_new();
    if(!vnode) {
        UA_ReferenceTypeAttributes_deleteMembers(&attr);
        return UA_STATUSCODE_BADOUTOFMEMORY;
    }

    // now copy all the attributes. This potentially removes them from the decoded attributes.
    COPY_STANDARDATTRIBUTES;
    if(attr.specifiedAttributes & UA_NODEATTRIBUTESMASK_ISABSTRACT)
        vnode->isAbstract = attr.isAbstract;
    if(attr.specifiedAttributes & UA_NODEATTRIBUTESMASK_SYMMETRIC)
        vnode->symmetric = attr.symmetric;
    if(attr.specifiedAttributes & UA_NODEATTRIBUTESMASK_INVERSENAME) {
        vnode->inverseName = attr.inverseName;
        attr.inverseName.text.length = -1;
        attr.inverseName.text.data = UA_NULL;
        attr.inverseName.locale.length = -1;
        attr.inverseName.locale.data = UA_NULL;
    }
    UA_ReferenceTypeAttributes_deleteMembers(&attr);
    *new_node = (UA_Node*) vnode;
    return UA_STATUSCODE_GOOD;
}

static UA_StatusCode parseObjectTypeNode(UA_ExtensionObject *attributes, UA_Node **new_node) {
    UA_ObjectTypeAttributes attr;
    size_t pos = 0;
    // todo return more informative error codes from decodeBinary
    if(UA_ObjectTypeAttributes_decodeBinary(&attributes->body, &pos, &attr) != UA_STATUSCODE_GOOD)
        return UA_STATUSCODE_BADNODEATTRIBUTESINVALID;
    UA_ObjectTypeNode *vnode = UA_ObjectTypeNode_new();
    if(!vnode) {
        UA_ObjectTypeAttributes_deleteMembers(&attr);
        return UA_STATUSCODE_BADOUTOFMEMORY;
    }
    
    // now copy all the attributes. This potentially removes them from the decoded attributes.
    COPY_STANDARDATTRIBUTES;
    if(attr.specifiedAttributes & UA_NODEATTRIBUTESMASK_ISABSTRACT) {
        vnode->isAbstract = attr.isAbstract;
    }
    UA_ObjectTypeAttributes_deleteMembers(&attr);
    *new_node = (UA_Node*) vnode;
    return UA_STATUSCODE_GOOD;
}

static UA_StatusCode parseViewNode(UA_ExtensionObject *attributes, UA_Node **new_node) {
    UA_ViewAttributes attr;
    size_t pos = 0;

    // todo return more informative error codes from decodeBinary
    if(UA_ViewAttributes_decodeBinary(&attributes->body, &pos, &attr) != UA_STATUSCODE_GOOD)
        return UA_STATUSCODE_BADNODEATTRIBUTESINVALID;
    UA_ViewNode *vnode = UA_ViewNode_new();
    if(!vnode) {
        UA_ViewAttributes_deleteMembers(&attr);
        return UA_STATUSCODE_BADOUTOFMEMORY;
    }

    // now copy all the attributes. This potentially removes them from the decoded attributes.
    COPY_STANDARDATTRIBUTES;
    if(attr.specifiedAttributes & UA_NODEATTRIBUTESMASK_CONTAINSNOLOOPS)
        vnode->containsNoLoops = attr.containsNoLoops;
    if(attr.specifiedAttributes & UA_NODEATTRIBUTESMASK_EVENTNOTIFIER)
        vnode->eventNotifier = attr.eventNotifier;
    UA_ViewAttributes_deleteMembers(&attr);
    *new_node = (UA_Node*) vnode;
    return UA_STATUSCODE_GOOD;
}

static void addNodeFromAttributes(UA_Server *server, UA_Session *session, UA_AddNodesItem *item,
                                  UA_AddNodesResult *result) {
    // adding nodes to ns0 is not allowed over the wire
    if(item->requestedNewNodeId.nodeId.namespaceIndex == 0) {
        result->statusCode = UA_STATUSCODE_BADNODEIDREJECTED;
        return;
    }

    // parse the node
    UA_Node *node = UA_NULL;

    switch (item->nodeClass) {
    case UA_NODECLASS_OBJECT:
        result->statusCode = parseObjectNode(&item->nodeAttributes, &node);
        break;
    case UA_NODECLASS_OBJECTTYPE:
        result->statusCode = parseObjectTypeNode(&item->nodeAttributes, &node);
        break;
    case UA_NODECLASS_REFERENCETYPE:
        result->statusCode = parseReferenceTypeNode(&item->nodeAttributes, &node);
        break;
    case UA_NODECLASS_VARIABLE:
        result->statusCode = parseVariableNode(&item->nodeAttributes, &node);
        break;
    default:
        result->statusCode = UA_STATUSCODE_BADNOTIMPLEMENTED;
    }

    if(result->statusCode != UA_STATUSCODE_GOOD)
        return;
    
    // The BrowseName was not included with the NodeAttribute ExtensionObject
    UA_QualifiedName_init(&(node->browseName));
    UA_QualifiedName_copy(&(item->browseName), &(node->browseName));
<<<<<<< HEAD
=======
    UA_NodeId_copy(&item->requestedNewNodeId.nodeId, &node->nodeId);
>>>>>>> 6b2e0c6c
    
    // add the node
    *result = UA_Server_addNodeWithSession(server, session, node, item->parentNodeId,
                                           item->referenceTypeId);
    if(result->statusCode != UA_STATUSCODE_GOOD) {
        switch (node->nodeClass) {
        case UA_NODECLASS_OBJECT:
            UA_ObjectNode_delete((UA_ObjectNode*)node);
            break;
        case UA_NODECLASS_OBJECTTYPE:
            UA_ObjectTypeNode_delete((UA_ObjectTypeNode*)node);
            break;
        case UA_NODECLASS_REFERENCETYPE:
            UA_ReferenceTypeNode_delete((UA_ReferenceTypeNode*)node);
            break;
        case UA_NODECLASS_VARIABLE:
            UA_VariableNode_delete((UA_VariableNode*)node);
            break;
        default:
            UA_assert(UA_FALSE);
        }
    }
}

void Service_AddNodes(UA_Server *server, UA_Session *session, const UA_AddNodesRequest *request,
                      UA_AddNodesResponse *response) {
    if(request->nodesToAddSize <= 0) {
        response->responseHeader.serviceResult = UA_STATUSCODE_BADNOTHINGTODO;
        return;
    }
    size_t size = request->nodesToAddSize;

    response->results = UA_Array_new(&UA_TYPES[UA_TYPES_ADDNODESRESULT], size);
    if(!response->results) {
        response->responseHeader.serviceResult = UA_STATUSCODE_BADOUTOFMEMORY;
        return;
    }
    
#ifdef UA_EXTERNAL_NAMESPACES
#ifdef NO_ALLOCA
    UA_Boolean isExternal[size];
    UA_UInt32 indices[size];
#else
    UA_Boolean *isExternal = UA_alloca(sizeof(UA_Boolean) * size);
    UA_UInt32 *indices = UA_alloca(sizeof(UA_UInt32) * size);
#endif /*NO_ALLOCA */
    UA_memset(isExternal, UA_FALSE, sizeof(UA_Boolean) * size);
    for(size_t j = 0; j <server->externalNamespacesSize; j++) {
        size_t indexSize = 0;
        for(size_t i = 0;i < size;i++) {
            if(request->nodesToAdd[i].requestedNewNodeId.nodeId.namespaceIndex !=
               server->externalNamespaces[j].index)
                continue;
            isExternal[i] = UA_TRUE;
            indices[indexSize] = i;
            indexSize++;
        }
        if(indexSize == 0)
            continue;
        UA_ExternalNodeStore *ens = &server->externalNamespaces[j].externalNodeStore;
        ens->addNodes(ens->ensHandle, &request->requestHeader, request->nodesToAdd,
                      indices, indexSize, response->results, response->diagnosticInfos);
    }
#endif
    
    response->resultsSize = size;
    for(size_t i = 0;i < size;i++) {
#ifdef UA_EXTERNAL_NAMESPACES
        if(!isExternal[i])
#endif
            addNodeFromAttributes(server, session, &request->nodesToAdd[i], &response->results[i]);
    }
}

void Service_AddReferences(UA_Server *server, UA_Session *session, const UA_AddReferencesRequest *request,
                           UA_AddReferencesResponse *response) {
	if(request->referencesToAddSize <= 0) {
		response->responseHeader.serviceResult = UA_STATUSCODE_BADNOTHINGTODO;
		return;
	}
    size_t size = request->referencesToAddSize;
	
    if(!(response->results = UA_malloc(sizeof(UA_StatusCode) * size))) {
		response->responseHeader.serviceResult = UA_STATUSCODE_BADOUTOFMEMORY;
		return;
	}
	response->resultsSize = size;
	UA_memset(response->results, UA_STATUSCODE_GOOD, sizeof(UA_StatusCode) * size);

#ifdef UA_EXTERNAL_NAMESPACES
#ifdef NO_ALLOCA
    UA_Boolean isExternal[size];
    UA_UInt32 indices[size];
#else
    UA_Boolean *isExternal = UA_alloca(sizeof(UA_Boolean) * size);
    UA_UInt32 *indices = UA_alloca(sizeof(UA_UInt32) * size);
#endif /*NO_ALLOCA */
    UA_memset(isExternal, UA_FALSE, sizeof(UA_Boolean) * size);
	for(size_t j = 0; j < server->externalNamespacesSize; j++) {
		size_t indicesSize = 0;
		for(size_t i = 0;i < size;i++) {
			if(request->referencesToAdd[i].sourceNodeId.namespaceIndex
					!= server->externalNamespaces[j].index)
				continue;
			isExternal[i] = UA_TRUE;
			indices[indicesSize] = i;
			indicesSize++;
		}
		if (indicesSize == 0)
			continue;
		UA_ExternalNodeStore *ens = &server->externalNamespaces[j].externalNodeStore;
		ens->addReferences(ens->ensHandle, &request->requestHeader, request->referencesToAdd,
                           indices, indicesSize, response->results, response->diagnosticInfos);
	}
#endif

	response->resultsSize = size;
	for(UA_Int32 i = 0; i < response->resultsSize; i++) {
#ifdef UA_EXTERNAL_NAMESPACES
		if(!isExternal[i])
#endif
			UA_Server_addReferenceWithSession(server, session, &request->referencesToAdd[i]);
	}
}

void Service_DeleteNodes(UA_Server *server, UA_Session *session, const UA_DeleteNodesRequest *request,
                         UA_DeleteNodesResponse *response) {

}

void Service_DeleteReferences(UA_Server *server, UA_Session *session, const UA_DeleteReferencesRequest *request,
                              UA_DeleteReferencesResponse *response) {

}<|MERGE_RESOLUTION|>--- conflicted
+++ resolved
@@ -6,22 +6,6 @@
 #include "ua_util.h"
 
 #define COPY_STANDARDATTRIBUTES do {                                       \
-<<<<<<< HEAD
-      if(attr.specifiedAttributes & UA_NODEATTRIBUTESMASK_DISPLAYNAME) {   \
-        vnode->displayName = attr.displayName;                             \
-        UA_LocalizedText_copy(&attr.displayName, &(vnode->displayName));   \
-        UA_LocalizedText_init(&attr.displayName);                          \
-      }                                                                    \
-      if(attr.specifiedAttributes & UA_NODEATTRIBUTESMASK_DESCRIPTION) {   \
-        UA_LocalizedText_copy(&attr.description, &(vnode->description));   \
-        UA_LocalizedText_init(&attr.description);                          \
-      }                                                                    \
-      if(attr.specifiedAttributes & UA_NODEATTRIBUTESMASK_WRITEMASK)       \
-        vnode->writeMask = attr.writeMask;                                 \
-      if(attr.specifiedAttributes & UA_NODEATTRIBUTESMASK_USERWRITEMASK)   \
-        vnode->userWriteMask = attr.userWriteMask;                         \
-    } while(0)
-=======
     if(attr.specifiedAttributes & UA_NODEATTRIBUTESMASK_DISPLAYNAME) {     \
         vnode->displayName = attr.displayName;                             \
         UA_LocalizedText_copy(&attr.displayName, &(vnode->displayName));   \
@@ -36,7 +20,6 @@
     if(attr.specifiedAttributes & UA_NODEATTRIBUTESMASK_USERWRITEMASK)     \
         vnode->userWriteMask = attr.userWriteMask;                         \
 } while(0)
->>>>>>> 6b2e0c6c
 
 static UA_StatusCode parseVariableNode(UA_ExtensionObject *attributes, UA_Node **new_node) {
     if(attributes->typeId.identifier.numeric !=
@@ -229,10 +212,7 @@
     // The BrowseName was not included with the NodeAttribute ExtensionObject
     UA_QualifiedName_init(&(node->browseName));
     UA_QualifiedName_copy(&(item->browseName), &(node->browseName));
-<<<<<<< HEAD
-=======
     UA_NodeId_copy(&item->requestedNewNodeId.nodeId, &node->nodeId);
->>>>>>> 6b2e0c6c
     
     // add the node
     *result = UA_Server_addNodeWithSession(server, session, node, item->parentNodeId,

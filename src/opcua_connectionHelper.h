/*
 * opcua_connectionHelper.h
 *
 *  Created on: Jan 13, 2014
 *      Author: opcua
 */

#ifndef OPCUA_CONNECTIONHELPER_H_
#define OPCUA_CONNECTIONHELPER_H_
#include "opcua_builtInDatatypes.h"
#include "opcua_types.h"

enum packetType
{
	packetType_HEL = 1,
	packetType_ACK = 2,
	packetType_ERR = 3,
	packetType_OPN = 4,
	packetType_MSG = 5,
	packetType_CLO = 6
};
enum connectionState
{
	connectionState_CLOSED,
	connectionState_OPENING,
	connectionState_ESTABLISHED,

};

typedef struct
{
	UInt32 secureChannelId;
	UInt32 tokenId;
	UA_DateTime createdAt;
	Int32 revisedLifetime;
}SL_ChannelSecurityToken;

typedef struct
{
	UInt32 protocolVersion;
	UInt32 sendBufferSize;
	UInt32 recvBufferSize;
	UInt32 maxMessageSize;
	UInt32 maxChunkCount;
}TL_buffer;

struct TL_connection
{
	Int32 socket;
	UInt32 connectionState;
	TL_buffer remoteConf;
	TL_buffer localConf;
	UA_String endpointURL;
};


typedef struct
{

	UA_ByteString SecurityPolicyUri;
	UA_ByteString SenderCertificate;
	UA_ByteString ReceiverCertificateThumbprint;
	UInt32 sequenceNumber;
	UInt32 requestType;
	UA_String secureChannelId;
<<<<<<< HEAD
	// UInt32 UInt32_secureChannelId;
=======
	//UInt32 UInt32_secureChannelId;
>>>>>>> ac35d5c3
	UInt32 securityMode;
	UA_ByteString clientNonce;
	UA_ByteString serverNonce;
	UInt32 connectionState;
	SL_ChannelSecurityToken securityToken;
<<<<<<< HEAD

}SL_connection;
=======
	UInt32 requestId; // request Id of the current request
};
>>>>>>> ac35d5c3

struct SS_connection
{

};

typedef struct
{
	struct TL_connection transportLayer;
	SL_connection *secureLayer;
	struct SS_connection serviceLayer;

	Boolean newDataToRead;
	UA_ByteString readData;
	Boolean newDataToWrite;
	UA_ByteString writeData;
}UA_connection;



#endif /* OPCUA_CONNECTIONHELPER_H_ */<|MERGE_RESOLUTION|>--- conflicted
+++ resolved
@@ -54,7 +54,7 @@
 };
 
 
-typedef struct
+struct SL_connection
 {
 
 	UA_ByteString SecurityPolicyUri;
@@ -63,23 +63,13 @@
 	UInt32 sequenceNumber;
 	UInt32 requestType;
 	UA_String secureChannelId;
-<<<<<<< HEAD
-	// UInt32 UInt32_secureChannelId;
-=======
 	//UInt32 UInt32_secureChannelId;
->>>>>>> ac35d5c3
 	UInt32 securityMode;
 	UA_ByteString clientNonce;
-	UA_ByteString serverNonce;
 	UInt32 connectionState;
 	SL_ChannelSecurityToken securityToken;
-<<<<<<< HEAD
-
-}SL_connection;
-=======
 	UInt32 requestId; // request Id of the current request
 };
->>>>>>> ac35d5c3
 
 struct SS_connection
 {
@@ -89,7 +79,7 @@
 typedef struct
 {
 	struct TL_connection transportLayer;
-	SL_connection *secureLayer;
+	struct SL_connection secureLayer;
 	struct SS_connection serviceLayer;
 
 	Boolean newDataToRead;

#include <open62541/plugin/securitypolicy.h>
#include <open62541/plugin/pki.h>
#include <open62541/types.h>

#if defined(UA_ENABLE_ENCRYPTION_MBEDTLS) || defined(UA_ENABLE_PUBSUB_ENCRYPTION)

#include "securitypolicy_mbedtls_common.h"

#include <mbedtls/aes.h>
#include <mbedtls/ctr_drbg.h>
#include <mbedtls/entropy.h>
#include <mbedtls/error.h>
#include <mbedtls/md.h>
#include <mbedtls/sha1.h>
#include <mbedtls/version.h>
#include <mbedtls/x509_crt.h>

void
swapBuffers(UA_ByteString *const bufA, UA_ByteString *const bufB) {
    UA_ByteString tmp = *bufA;
    *bufA = *bufB;
    *bufB = tmp;
}

void
mbedtls_hmac(mbedtls_md_context_t *context, const UA_ByteString *key,
             const UA_ByteString *in, unsigned char *out) {
    mbedtls_md_hmac_starts(context, key->data, key->length);
    mbedtls_md_hmac_update(context, in->data, in->length);
    mbedtls_md_hmac_finish(context, out);
}

UA_StatusCode
mbedtls_generateKey(mbedtls_md_context_t *context,
                    const UA_ByteString *secret, const UA_ByteString *seed,
                    UA_ByteString *out) {
<<<<<<< HEAD
#if MBEDTLS_VERSION_NUMBER >= 0x02060000 && MBEDTLS_VERSION_NUMBER < 0x03000000
=======
#if MBEDTLS_VERSION_NUMBER >= 0x02070000 && MBEDTLS_VERSION_NUMBER < 0x03000000
>>>>>>> 2ee20480
    size_t hashLen = (size_t)mbedtls_md_get_size(context->md_info);
#else
    size_t hashLen = (size_t)mbedtls_md_get_size(context->private_md_info);
#endif

    UA_ByteString A_and_seed;
    UA_ByteString_allocBuffer(&A_and_seed, hashLen + seed->length);
    memcpy(A_and_seed.data + hashLen, seed->data, seed->length);

    UA_ByteString ANext_and_seed;
    UA_ByteString_allocBuffer(&ANext_and_seed, hashLen + seed->length);
    memcpy(ANext_and_seed.data + hashLen, seed->data, seed->length);

    UA_ByteString A = {
        hashLen,
        A_and_seed.data
    };

    UA_ByteString ANext = {
        hashLen,
        ANext_and_seed.data
    };

    mbedtls_hmac(context, secret, seed, A.data);

    UA_StatusCode retval = 0;
    for(size_t offset = 0; offset < out->length; offset += hashLen) {
        UA_ByteString outSegment = {
            hashLen,
            out->data + offset
        };
        UA_Boolean bufferAllocated = UA_FALSE;
        // Not enough room in out buffer to write the hash.
        if(offset + hashLen > out->length) {
            outSegment.data = NULL;
            outSegment.length = 0;
            retval = UA_ByteString_allocBuffer(&outSegment, hashLen);
            if(retval != UA_STATUSCODE_GOOD) {
                UA_ByteString_clear(&A_and_seed);
                UA_ByteString_clear(&ANext_and_seed);
                return retval;
            }
            bufferAllocated = UA_TRUE;
        }

        mbedtls_hmac(context, secret, &A_and_seed, outSegment.data);
        mbedtls_hmac(context, secret, &A, ANext.data);

        if(retval != UA_STATUSCODE_GOOD) {
            if(bufferAllocated)
                UA_ByteString_clear(&outSegment);
            UA_ByteString_clear(&A_and_seed);
            UA_ByteString_clear(&ANext_and_seed);
            return retval;
        }

        if(bufferAllocated) {
            memcpy(out->data + offset, outSegment.data, out->length - offset);
            UA_ByteString_clear(&outSegment);
        }

        swapBuffers(&ANext_and_seed, &A_and_seed);
        swapBuffers(&ANext, &A);
    }

    UA_ByteString_clear(&A_and_seed);
    UA_ByteString_clear(&ANext_and_seed);
    return UA_STATUSCODE_GOOD;
}

UA_StatusCode
mbedtls_verifySig_sha1(mbedtls_x509_crt *certificate, const UA_ByteString *message,
                       const UA_ByteString *signature) {
    /* Compute the sha1 hash */
    unsigned char hash[UA_SHA1_LENGTH];
#if MBEDTLS_VERSION_NUMBER >= 0x02070000 && MBEDTLS_VERSION_NUMBER < 0x03000000
    mbedtls_sha1_ret(message->data, message->length, hash);
#else
    mbedtls_sha1(message->data, message->length, hash);
#endif

    /* Set the RSA settings */
    mbedtls_rsa_context *rsaContext = mbedtls_pk_rsa(certificate->pk);
    if(!rsaContext)
        return UA_STATUSCODE_BADINTERNALERROR;
    mbedtls_rsa_set_padding(rsaContext, MBEDTLS_RSA_PKCS_V15, MBEDTLS_MD_NONE);

    /* Verify */
    int mbedErr = mbedtls_pk_verify(&certificate->pk,
                                    MBEDTLS_MD_SHA1, hash, UA_SHA1_LENGTH,
                                    signature->data, signature->length);
    if(mbedErr)
        return UA_STATUSCODE_BADSECURITYCHECKSFAILED;
    return UA_STATUSCODE_GOOD;
}

UA_StatusCode
mbedtls_sign_sha1(mbedtls_pk_context *localPrivateKey,
                  mbedtls_ctr_drbg_context *drbgContext,
                  const UA_ByteString *message,
                  UA_ByteString *signature) {
    unsigned char hash[UA_SHA1_LENGTH];
#if MBEDTLS_VERSION_NUMBER >= 0x02070000 && MBEDTLS_VERSION_NUMBER < 0x03000000
    mbedtls_sha1_ret(message->data, message->length, hash);
#else
    mbedtls_sha1(message->data, message->length, hash);
#endif

    mbedtls_rsa_context *rsaContext = mbedtls_pk_rsa(*localPrivateKey);
    mbedtls_rsa_set_padding(rsaContext, MBEDTLS_RSA_PKCS_V15, MBEDTLS_MD_NONE);

    size_t sigLen = 0;
    int mbedErr = mbedtls_pk_sign(localPrivateKey, MBEDTLS_MD_SHA1, hash,
                                  UA_SHA1_LENGTH, signature->data,
#if MBEDTLS_VERSION_NUMBER >= 0x03000000
                                  signature->length,
#endif
                                  &sigLen,
                                  mbedtls_ctr_drbg_random, drbgContext);
    if(mbedErr)
        return UA_STATUSCODE_BADINTERNALERROR;
    return UA_STATUSCODE_GOOD;
}

UA_StatusCode
mbedtls_thumbprint_sha1(const UA_ByteString *certificate,
                        UA_ByteString *thumbprint) {
    if(UA_ByteString_equal(certificate, &UA_BYTESTRING_NULL))
        return UA_STATUSCODE_BADINTERNALERROR;

    if(thumbprint->length != UA_SHA1_LENGTH)
        return UA_STATUSCODE_BADINTERNALERROR;

    /* The certificate thumbprint is always a 20 bit sha1 hash, see Part 4 of the Specification. */
#if MBEDTLS_VERSION_NUMBER >= 0x02070000 && MBEDTLS_VERSION_NUMBER < 0x03000000
    mbedtls_sha1_ret(certificate->data, certificate->length, thumbprint->data);
#else
    mbedtls_sha1(certificate->data, certificate->length, thumbprint->data);
#endif
    return UA_STATUSCODE_GOOD;
}

UA_StatusCode
mbedtls_encrypt_rsaOaep(mbedtls_rsa_context *context,
                        mbedtls_ctr_drbg_context *drbgContext,
                        UA_ByteString *data, const size_t plainTextBlockSize) {
    if(data->length % plainTextBlockSize != 0)
        return UA_STATUSCODE_BADINTERNALERROR;

    size_t max_blocks = data->length / plainTextBlockSize;
    size_t keylen = mbedtls_rsa_get_len(context);


    UA_ByteString encrypted;
<<<<<<< HEAD
#if MBEDTLS_VERSION_NUMBER >= 0x02060000 && MBEDTLS_VERSION_NUMBER < 0x03000000
    UA_StatusCode retval = UA_ByteString_allocBuffer(&encrypted, max_blocks * context->len);
#else
    size_t keylen = mbedtls_rsa_get_len(context);
    UA_StatusCode retval = UA_ByteString_allocBuffer(&encrypted, max_blocks * keylen);

#endif

=======
    UA_StatusCode retval = UA_ByteString_allocBuffer(&encrypted, max_blocks * keylen);
>>>>>>> 2ee20480
    if(retval != UA_STATUSCODE_GOOD)
        return retval;

    size_t lenDataToEncrypt = data->length;
    size_t inOffset = 0;
    size_t offset = 0;
    const unsigned char *label = NULL;
    while(lenDataToEncrypt >= plainTextBlockSize) {
<<<<<<< HEAD
#if MBEDTLS_VERSION_NUMBER >= 0x02060000 && MBEDTLS_VERSION_NUMBER < 0x03000000
=======
#if MBEDTLS_VERSION_NUMBER >= 0x02070000 && MBEDTLS_VERSION_NUMBER < 0x03000000
>>>>>>> 2ee20480
        int mbedErr = mbedtls_rsa_rsaes_oaep_encrypt(context, mbedtls_ctr_drbg_random,
                                                     drbgContext, MBEDTLS_RSA_PUBLIC,
                                                     label, 0, plainTextBlockSize,
                                                     data->data + inOffset, encrypted.data + offset);
#else
        int mbedErr = mbedtls_rsa_rsaes_oaep_encrypt(context, mbedtls_ctr_drbg_random,
                                                     drbgContext, label, 0, plainTextBlockSize,
                                                     data->data + inOffset, encrypted.data + offset);
#endif

        if(mbedErr) {
            UA_ByteString_clear(&encrypted);
            return UA_STATUSCODE_BADINTERNALERROR;
        }

        inOffset += plainTextBlockSize;
<<<<<<< HEAD
#if MBEDTLS_VERSION_NUMBER >= 0x02060000 && MBEDTLS_VERSION_NUMBER < 0x03000000
        offset += context->len;
#else
        offset += keylen;
#endif
=======
        offset += keylen;
>>>>>>> 2ee20480
        lenDataToEncrypt -= plainTextBlockSize;
    }

    memcpy(data->data, encrypted.data, offset);
    UA_ByteString_clear(&encrypted);
    return UA_STATUSCODE_GOOD;
}

UA_StatusCode
mbedtls_decrypt_rsaOaep(mbedtls_pk_context *localPrivateKey,
                        mbedtls_ctr_drbg_context *drbgContext,
                        UA_ByteString *data) {
    mbedtls_rsa_context *rsaContext = mbedtls_pk_rsa(*localPrivateKey);
    mbedtls_rsa_set_padding(rsaContext, MBEDTLS_RSA_PKCS_V21, MBEDTLS_MD_SHA1);
<<<<<<< HEAD
#if MBEDTLS_VERSION_NUMBER >= 0x02060000 && MBEDTLS_VERSION_NUMBER < 0x03000000
    if(data->length % rsaContext->len != 0)
=======
    size_t keylen = mbedtls_rsa_get_len(rsaContext);

    if(data->length % keylen != 0)
>>>>>>> 2ee20480
        return UA_STATUSCODE_BADINTERNALERROR;
#else
    size_t keylen = mbedtls_rsa_get_len(rsaContext);
        if(data->length % keylen != 0)
        return UA_STATUSCODE_BADINTERNALERROR;
#endif

    size_t inOffset = 0;
    size_t outOffset = 0;
    size_t outLength = 0;
    unsigned char buf[512];

    while(inOffset < data->length) {
<<<<<<< HEAD
#if MBEDTLS_VERSION_NUMBER >= 0x02060000 && MBEDTLS_VERSION_NUMBER < 0x03000000
=======
#if MBEDTLS_VERSION_NUMBER >= 0x02070000 && MBEDTLS_VERSION_NUMBER < 0x03000000
>>>>>>> 2ee20480
        int mbedErr = mbedtls_rsa_rsaes_oaep_decrypt(rsaContext, mbedtls_ctr_drbg_random,
                                                     drbgContext, MBEDTLS_RSA_PRIVATE,
                                                     NULL, 0, &outLength,
                                                     data->data + inOffset,
                                                     buf, 512);
#else
        int mbedErr = mbedtls_rsa_rsaes_oaep_decrypt(rsaContext, mbedtls_ctr_drbg_random,
                                                     drbgContext,
                                                     NULL, 0, &outLength,
                                                     data->data + inOffset,
                                                     buf, 512);
#endif

        if(mbedErr)
            return UA_STATUSCODE_BADSECURITYCHECKSFAILED;

        memcpy(data->data + outOffset, buf, outLength);
<<<<<<< HEAD
#if MBEDTLS_VERSION_NUMBER >= 0x02060000 && MBEDTLS_VERSION_NUMBER < 0x03000000
        inOffset += rsaContext->len;
#else
        inOffset += keylen;
#endif
=======
        inOffset += keylen;
>>>>>>> 2ee20480
        outOffset += outLength;
    }

    data->length = outOffset;
    return UA_STATUSCODE_GOOD;
}

int
UA_mbedTLS_LoadPrivateKey(const UA_ByteString *key, mbedtls_pk_context *target, void *p_rng) {
    UA_ByteString data = UA_mbedTLS_CopyDataFormatAware(key);
<<<<<<< HEAD
#if MBEDTLS_VERSION_NUMBER >= 0x02060000 && MBEDTLS_VERSION_NUMBER < 0x03000000
=======
#if MBEDTLS_VERSION_NUMBER >= 0x02070000 && MBEDTLS_VERSION_NUMBER < 0x03000000
>>>>>>> 2ee20480
    int mbedErr = mbedtls_pk_parse_key(target, data.data, data.length, NULL, 0);
#else
    int mbedErr = mbedtls_pk_parse_key(target, data.data, data.length, NULL, 0, mbedtls_entropy_func, p_rng);
#endif
    UA_ByteString_clear(&data);
    return mbedErr;
}

UA_StatusCode
UA_mbedTLS_LoadLocalCertificate(const UA_ByteString *certData,
                                UA_ByteString *target) {
    UA_ByteString data = UA_mbedTLS_CopyDataFormatAware(certData);

    mbedtls_x509_crt cert;
    mbedtls_x509_crt_init(&cert);

    int mbedErr = mbedtls_x509_crt_parse(&cert, data.data, data.length);

    UA_StatusCode result = UA_STATUSCODE_BADINVALIDARGUMENT;

    if (!mbedErr) {
        UA_ByteString tmp;
        tmp.data = cert.raw.p;
        tmp.length = cert.raw.len;

        result = UA_ByteString_copy(&tmp, target);
    } else {
        UA_ByteString_init(target);
    }

    UA_ByteString_clear(&data);
    mbedtls_x509_crt_free(&cert);
    return result;
}

// mbedTLS expects PEM data to be null terminated
// The data length parameter must include the null terminator
UA_ByteString
UA_mbedTLS_CopyDataFormatAware(const UA_ByteString *data) {
    UA_ByteString result;
    UA_ByteString_init(&result);

    if (!data->length)
        return result;

    if (data->length && data->data[0] == '-') {
        UA_ByteString_allocBuffer(&result, data->length + 1);
        memcpy(result.data, data->data, data->length);
        result.data[data->length] = '\0';
    } else {
        UA_ByteString_copy(data, &result);
    }

    return result;
}

#endif<|MERGE_RESOLUTION|>--- conflicted
+++ resolved
@@ -34,11 +34,7 @@
 mbedtls_generateKey(mbedtls_md_context_t *context,
                     const UA_ByteString *secret, const UA_ByteString *seed,
                     UA_ByteString *out) {
-<<<<<<< HEAD
-#if MBEDTLS_VERSION_NUMBER >= 0x02060000 && MBEDTLS_VERSION_NUMBER < 0x03000000
-=======
-#if MBEDTLS_VERSION_NUMBER >= 0x02070000 && MBEDTLS_VERSION_NUMBER < 0x03000000
->>>>>>> 2ee20480
+#if MBEDTLS_VERSION_NUMBER >= 0x02060000 && MBEDTLS_VERSION_NUMBER < 0x03000000
     size_t hashLen = (size_t)mbedtls_md_get_size(context->md_info);
 #else
     size_t hashLen = (size_t)mbedtls_md_get_size(context->private_md_info);
@@ -189,22 +185,14 @@
         return UA_STATUSCODE_BADINTERNALERROR;
 
     size_t max_blocks = data->length / plainTextBlockSize;
+#if MBEDTLS_VERSION_NUMBER >= 0x02060000 && MBEDTLS_VERSION_NUMBER < 0x03000000
+    size_t keylen = context->len;
+#else
     size_t keylen = mbedtls_rsa_get_len(context);
-
+#endif
 
     UA_ByteString encrypted;
-<<<<<<< HEAD
-#if MBEDTLS_VERSION_NUMBER >= 0x02060000 && MBEDTLS_VERSION_NUMBER < 0x03000000
-    UA_StatusCode retval = UA_ByteString_allocBuffer(&encrypted, max_blocks * context->len);
-#else
-    size_t keylen = mbedtls_rsa_get_len(context);
     UA_StatusCode retval = UA_ByteString_allocBuffer(&encrypted, max_blocks * keylen);
-
-#endif
-
-=======
-    UA_StatusCode retval = UA_ByteString_allocBuffer(&encrypted, max_blocks * keylen);
->>>>>>> 2ee20480
     if(retval != UA_STATUSCODE_GOOD)
         return retval;
 
@@ -213,11 +201,7 @@
     size_t offset = 0;
     const unsigned char *label = NULL;
     while(lenDataToEncrypt >= plainTextBlockSize) {
-<<<<<<< HEAD
-#if MBEDTLS_VERSION_NUMBER >= 0x02060000 && MBEDTLS_VERSION_NUMBER < 0x03000000
-=======
-#if MBEDTLS_VERSION_NUMBER >= 0x02070000 && MBEDTLS_VERSION_NUMBER < 0x03000000
->>>>>>> 2ee20480
+#if MBEDTLS_VERSION_NUMBER >= 0x02060000 && MBEDTLS_VERSION_NUMBER < 0x03000000
         int mbedErr = mbedtls_rsa_rsaes_oaep_encrypt(context, mbedtls_ctr_drbg_random,
                                                      drbgContext, MBEDTLS_RSA_PUBLIC,
                                                      label, 0, plainTextBlockSize,
@@ -234,15 +218,7 @@
         }
 
         inOffset += plainTextBlockSize;
-<<<<<<< HEAD
-#if MBEDTLS_VERSION_NUMBER >= 0x02060000 && MBEDTLS_VERSION_NUMBER < 0x03000000
-        offset += context->len;
-#else
         offset += keylen;
-#endif
-=======
-        offset += keylen;
->>>>>>> 2ee20480
         lenDataToEncrypt -= plainTextBlockSize;
     }
 
@@ -257,18 +233,12 @@
                         UA_ByteString *data) {
     mbedtls_rsa_context *rsaContext = mbedtls_pk_rsa(*localPrivateKey);
     mbedtls_rsa_set_padding(rsaContext, MBEDTLS_RSA_PKCS_V21, MBEDTLS_MD_SHA1);
-<<<<<<< HEAD
 #if MBEDTLS_VERSION_NUMBER >= 0x02060000 && MBEDTLS_VERSION_NUMBER < 0x03000000
     if(data->length % rsaContext->len != 0)
-=======
+        return UA_STATUSCODE_BADINTERNALERROR;
+#else
     size_t keylen = mbedtls_rsa_get_len(rsaContext);
-
     if(data->length % keylen != 0)
->>>>>>> 2ee20480
-        return UA_STATUSCODE_BADINTERNALERROR;
-#else
-    size_t keylen = mbedtls_rsa_get_len(rsaContext);
-        if(data->length % keylen != 0)
         return UA_STATUSCODE_BADINTERNALERROR;
 #endif
 
@@ -278,11 +248,7 @@
     unsigned char buf[512];
 
     while(inOffset < data->length) {
-<<<<<<< HEAD
-#if MBEDTLS_VERSION_NUMBER >= 0x02060000 && MBEDTLS_VERSION_NUMBER < 0x03000000
-=======
-#if MBEDTLS_VERSION_NUMBER >= 0x02070000 && MBEDTLS_VERSION_NUMBER < 0x03000000
->>>>>>> 2ee20480
+#if MBEDTLS_VERSION_NUMBER >= 0x02060000 && MBEDTLS_VERSION_NUMBER < 0x03000000
         int mbedErr = mbedtls_rsa_rsaes_oaep_decrypt(rsaContext, mbedtls_ctr_drbg_random,
                                                      drbgContext, MBEDTLS_RSA_PRIVATE,
                                                      NULL, 0, &outLength,
@@ -300,15 +266,11 @@
             return UA_STATUSCODE_BADSECURITYCHECKSFAILED;
 
         memcpy(data->data + outOffset, buf, outLength);
-<<<<<<< HEAD
 #if MBEDTLS_VERSION_NUMBER >= 0x02060000 && MBEDTLS_VERSION_NUMBER < 0x03000000
         inOffset += rsaContext->len;
 #else
         inOffset += keylen;
 #endif
-=======
-        inOffset += keylen;
->>>>>>> 2ee20480
         outOffset += outLength;
     }
 
@@ -319,11 +281,7 @@
 int
 UA_mbedTLS_LoadPrivateKey(const UA_ByteString *key, mbedtls_pk_context *target, void *p_rng) {
     UA_ByteString data = UA_mbedTLS_CopyDataFormatAware(key);
-<<<<<<< HEAD
-#if MBEDTLS_VERSION_NUMBER >= 0x02060000 && MBEDTLS_VERSION_NUMBER < 0x03000000
-=======
-#if MBEDTLS_VERSION_NUMBER >= 0x02070000 && MBEDTLS_VERSION_NUMBER < 0x03000000
->>>>>>> 2ee20480
+#if MBEDTLS_VERSION_NUMBER >= 0x02060000 && MBEDTLS_VERSION_NUMBER < 0x03000000
     int mbedErr = mbedtls_pk_parse_key(target, data.data, data.length, NULL, 0);
 #else
     int mbedErr = mbedtls_pk_parse_key(target, data.data, data.length, NULL, 0, mbedtls_entropy_func, p_rng);
